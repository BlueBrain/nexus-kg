package ch.epfl.bluebrain.nexus.kg.routes

import akka.http.scaladsl.model.ContentTypes.`application/octet-stream`
import akka.http.scaladsl.model.MediaTypes.`application/json`
import akka.http.scaladsl.model._
import akka.http.scaladsl.model.headers.{Accept, RawHeader}
import akka.http.scaladsl.server.Directives._
import akka.http.scaladsl.server.{Route, Rejection => AkkaRejection}
import cats.data.OptionT
import ch.epfl.bluebrain.nexus.admin.client.types.Project
import ch.epfl.bluebrain.nexus.commons.http.RdfMediaTypes.`application/ld+json`
import ch.epfl.bluebrain.nexus.iam.client.types._
import ch.epfl.bluebrain.nexus.kg.async.ViewCache
import ch.epfl.bluebrain.nexus.kg.config.AppConfig
import ch.epfl.bluebrain.nexus.kg.config.AppConfig.tracing._
import ch.epfl.bluebrain.nexus.kg.config.Schemas._
import ch.epfl.bluebrain.nexus.kg.directives.AuthDirectives._
import ch.epfl.bluebrain.nexus.kg.directives.PathDirectives._
import ch.epfl.bluebrain.nexus.kg.directives.ProjectDirectives._
import ch.epfl.bluebrain.nexus.kg.marshallers.instances._
import ch.epfl.bluebrain.nexus.kg.resources._
import ch.epfl.bluebrain.nexus.kg.resources.file.File._
import ch.epfl.bluebrain.nexus.kg.resources.file.FileStore
import ch.epfl.bluebrain.nexus.kg.resources.file.FileStore.{AkkaIn, AkkaOut}
import ch.epfl.bluebrain.nexus.kg.resources.syntax._
import ch.epfl.bluebrain.nexus.kg.routes.ResourceEncoder._
import ch.epfl.bluebrain.nexus.kg.urlEncodeOrElse
import ch.epfl.bluebrain.nexus.rdf.Iri.AbsoluteIri
import monix.eval.Task
import monix.execution.Scheduler.Implicits.global

import scala.concurrent.Future

class FileRoutes private[routes] (resources: Resources[Task], acls: AccessControlLists, caller: Caller)(
    implicit project: Project,
    viewCache: ViewCache[Task],
    indexers: Clients[Task],
    store: FileStore[Task, AkkaIn, AkkaOut],
    config: AppConfig)
    extends CommonRoutes(resources, "files", acls, caller, viewCache) {

  private val metadataTypes: Set[MediaType] = Set(`application/json`, `application/ld+json`)
  private type RejectionOrFile = Either[AkkaRejection, Option[(FileAttributes, AkkaOut)]]

  def routes: Route = {
    val fileRefOpt = Some(fileRef)
    create(fileRef) ~ list(fileRefOpt) ~
      pathPrefix(IdSegment) { id =>
        concat(
          update(id, fileRefOpt),
          create(id, fileRef),
          tag(id, fileRefOpt),
          deprecate(id, fileRefOpt),
          fetch(id, fileRefOpt),
          tags(id, fileRefOpt)
        )
      }
  }

  override def create(id: AbsoluteIri, schema: Ref): Route =
<<<<<<< HEAD
    (put & projectNotDeprecated & hasPermissions(writePermission) & pathEndOrSingleSlash) {
=======
    (put & projectNotDeprecated & pathEndOrSingleSlash & hasPermission(writePermission)) {
>>>>>>> e9b3f8d8
      fileUpload("file") {
        case (metadata, byteSource) =>
          val description = FileDescription(metadata.fileName, metadata.contentType.value)
          trace("createFile") {
            val resId = Id(project.ref, id)
            complete(resources.createFile(resId, description, byteSource).value.runToFuture)
          }
      }
    }

  override def create(schema: Ref): Route =
<<<<<<< HEAD
    (post & projectNotDeprecated & hasPermissions(writePermission) & pathEndOrSingleSlash) {
=======
    (post & projectNotDeprecated & pathEndOrSingleSlash & hasPermission(writePermission)) {
>>>>>>> e9b3f8d8
      fileUpload("file") {
        case (metadata, byteSource) =>
          val description = FileDescription(metadata.fileName, metadata.contentType.value)
          trace("createFile") {
            complete(resources.createFile(project.ref, project.base, description, byteSource).value.runToFuture)
          }
      }
    }

  override def update(id: AbsoluteIri, schemaOpt: Option[Ref]): Route =
<<<<<<< HEAD
    (put & parameter('rev.as[Long]) & projectNotDeprecated & hasPermissions(writePermission) & pathEndOrSingleSlash) {
=======
    (put & parameter('rev.as[Long]) & projectNotDeprecated & pathEndOrSingleSlash & hasPermission(writePermission)) {
>>>>>>> e9b3f8d8
      rev =>
        fileUpload("file") {
          case (metadata, byteSource) =>
            val description = FileDescription(metadata.fileName, metadata.contentType.value)
            trace("updateFile") {
              val resId = Id(project.ref, id)
              complete(resources.updateFile(resId, rev, description, byteSource).value.runToFuture)
            }
        }
    }

  override def fetch(id: AbsoluteIri, schemaOpt: Option[Ref]): Route =
    optionalHeaderValueByType[Accept](()) {
      case Some(h) if h.acceptsAll()           => getFile(id)
      case Some(h) if matchesMetadataRanges(h) => super.fetch(id, schemaOpt)
      case _                                   => getFile(id)
    }

  private def matchesMetadataRanges(h: Accept): Boolean =
    h.mediaRanges.exists { mr =>
      metadataTypes.exists(mt => mr.matches(mt))
    }

  private def getFile(id: AbsoluteIri): Route =
<<<<<<< HEAD
    (get & parameter('rev.as[Long].?) & parameter('tag.?) & hasPermissions(readPermission) & pathEndOrSingleSlash) {
=======
    (get & parameter('rev.as[Long].?) & parameter('tag.?) & pathEndOrSingleSlash & hasPermission(readPermission)) {
>>>>>>> e9b3f8d8
      (revOpt, tagOpt) =>
        val result = (revOpt, tagOpt) match {
          case (Some(_), Some(_)) => Future.successful(Left(simultaneousParamsRejection): RejectionOrFile)
          case (None, None)       => resources.fetchFile(Id(project.ref, id)).toEitherRun
          case (Some(rev), _)     => resources.fetchFile(Id(project.ref, id), rev).toEitherRun
          case (_, Some(tag))     => resources.fetchFile(Id(project.ref, id), tag).toEitherRun
        }
        trace("getFiles") {
          onSuccess(result) {
            case Left(rej) => reject(rej)
            case Right(Some((info, source))) =>
              (respondWithHeaders(filenameHeader(info)) & encodeResponse) {
                complete(HttpEntity(contentType(info), info.bytes, source))
              }
            case _ => complete(StatusCodes.NotFound)
          }
        }
    }

  private implicit class OptionTaskFileSyntax(resource: OptionT[Task, (FileAttributes, AkkaOut)]) {

    def toEitherRun: Future[RejectionOrFile] =
      resource.value.map[RejectionOrFile](Right.apply).runToFuture
  }

  private def filenameHeader(info: FileAttributes) = {
    val filename = urlEncodeOrElse(info.filename)("file")
    RawHeader("Content-Disposition", s"attachment; filename*=UTF-8''$filename")
  }

  private def contentType(info: FileAttributes) =
    ContentType.parse(info.mediaType).getOrElse(`application/octet-stream`)
}<|MERGE_RESOLUTION|>--- conflicted
+++ resolved
@@ -58,11 +58,7 @@
   }
 
   override def create(id: AbsoluteIri, schema: Ref): Route =
-<<<<<<< HEAD
-    (put & projectNotDeprecated & hasPermissions(writePermission) & pathEndOrSingleSlash) {
-=======
-    (put & projectNotDeprecated & pathEndOrSingleSlash & hasPermission(writePermission)) {
->>>>>>> e9b3f8d8
+    (put & projectNotDeprecated & pathEndOrSingleSlash & hasPermissions(writePermission)) {
       fileUpload("file") {
         case (metadata, byteSource) =>
           val description = FileDescription(metadata.fileName, metadata.contentType.value)
@@ -74,11 +70,7 @@
     }
 
   override def create(schema: Ref): Route =
-<<<<<<< HEAD
-    (post & projectNotDeprecated & hasPermissions(writePermission) & pathEndOrSingleSlash) {
-=======
-    (post & projectNotDeprecated & pathEndOrSingleSlash & hasPermission(writePermission)) {
->>>>>>> e9b3f8d8
+    (post & projectNotDeprecated & pathEndOrSingleSlash & hasPermissions(writePermission)) {
       fileUpload("file") {
         case (metadata, byteSource) =>
           val description = FileDescription(metadata.fileName, metadata.contentType.value)
@@ -89,11 +81,7 @@
     }
 
   override def update(id: AbsoluteIri, schemaOpt: Option[Ref]): Route =
-<<<<<<< HEAD
-    (put & parameter('rev.as[Long]) & projectNotDeprecated & hasPermissions(writePermission) & pathEndOrSingleSlash) {
-=======
-    (put & parameter('rev.as[Long]) & projectNotDeprecated & pathEndOrSingleSlash & hasPermission(writePermission)) {
->>>>>>> e9b3f8d8
+    (put & parameter('rev.as[Long]) & projectNotDeprecated & pathEndOrSingleSlash & hasPermissions(writePermission)) {
       rev =>
         fileUpload("file") {
           case (metadata, byteSource) =>
@@ -118,11 +106,7 @@
     }
 
   private def getFile(id: AbsoluteIri): Route =
-<<<<<<< HEAD
-    (get & parameter('rev.as[Long].?) & parameter('tag.?) & hasPermissions(readPermission) & pathEndOrSingleSlash) {
-=======
-    (get & parameter('rev.as[Long].?) & parameter('tag.?) & pathEndOrSingleSlash & hasPermission(readPermission)) {
->>>>>>> e9b3f8d8
+    (get & parameter('rev.as[Long].?) & parameter('tag.?) & pathEndOrSingleSlash & hasPermissions(readPermission)) {
       (revOpt, tagOpt) =>
         val result = (revOpt, tagOpt) match {
           case (Some(_), Some(_)) => Future.successful(Left(simultaneousParamsRejection): RejectionOrFile)
