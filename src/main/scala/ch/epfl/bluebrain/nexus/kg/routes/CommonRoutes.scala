--- conflicted
+++ resolved
@@ -75,20 +75,7 @@
   def routes: Route
 
   def create(schema: Ref): Route =
-<<<<<<< HEAD
-    (post & entity(as[Json]) & projectNotDeprecated & hasPermissions(writePermission) & pathEndOrSingleSlash) {
-      source =>
-        trace(s"create$resourceName") {
-          complete(Created -> resources.create(project.ref, project.base, schema, source).value.runToFuture)
-        }
-    }
-
-  def create(id: AbsoluteIri, schema: Ref): Route =
-    (put & entity(as[Json]) & projectNotDeprecated & hasPermissions(writePermission) & pathEndOrSingleSlash) { source =>
-      trace(s"create$resourceName") {
-        complete(Created -> resources.create(Id(project.ref, id), schema, source).value.runToFuture)
-=======
-    (post & noParameter('rev.as[Long]) & projectNotDeprecated & pathEndOrSingleSlash & hasPermission(writePermission)) {
+    (post & noParameter('rev.as[Long]) & projectNotDeprecated & pathEndOrSingleSlash & hasPermissions(writePermission)) {
       entity(as[Json]) { source =>
         trace(s"create$resourceName") {
           complete(Created -> resources.create(project.ref, project.base, schema, transform(source)).value.runToFuture)
@@ -97,60 +84,40 @@
     }
 
   def create(id: AbsoluteIri, schema: Ref): Route =
-    (put & noParameter('rev.as[Long]) & projectNotDeprecated & pathEndOrSingleSlash & hasPermission(writePermission)) {
+    (put & noParameter('rev.as[Long]) & projectNotDeprecated & pathEndOrSingleSlash & hasPermissions(writePermission)) {
       entity(as[Json]) { source =>
         trace(s"create$resourceName") {
           complete(Created -> resources.create(Id(project.ref, id), schema, transform(source)).value.runToFuture)
         }
->>>>>>> e9b3f8d8
       }
     }
 
   def update(id: AbsoluteIri, schemaOpt: Option[Ref]): Route =
-<<<<<<< HEAD
-    (put & entity(as[Json]) & parameter('rev.as[Long].?) & projectNotDeprecated & hasPermissions(writePermission) & pathEndOrSingleSlash) {
-      case (source, Some(rev)) =>
-        trace(s"update$resourceName") {
-          complete(resources.update(Id(project.ref, id), rev, schemaOpt, source).value.runToFuture)
-=======
-    (put & parameter('rev.as[Long]) & projectNotDeprecated & pathEndOrSingleSlash & hasPermission(writePermission)) {
+    (put & parameter('rev.as[Long]) & projectNotDeprecated & pathEndOrSingleSlash & hasPermissions(writePermission)) {
       rev =>
         entity(as[Json]) { source =>
           trace(s"update$resourceName") {
             complete(resources.update(Id(project.ref, id), rev, schemaOpt, transform(source)).value.runToFuture)
           }
->>>>>>> e9b3f8d8
         }
     }
 
   def tag(id: AbsoluteIri, schemaOpt: Option[Ref]): Route =
     pathPrefix("tags") {
-<<<<<<< HEAD
-      (post & entity(as[Json]) & parameter('rev.as[Long]) & projectNotDeprecated & hasPermissions(writePermission) & pathEndOrSingleSlash) {
-        (json, rev) =>
-          trace(s"addTag$resourceName") {
-            val tagged = resources.tag(Id(project.ref, id), rev, schemaOpt, json.addContext(tagCtxUri))
-            complete(Created -> tagged.value.runToFuture)
-=======
-      (post & parameter('rev.as[Long]) & projectNotDeprecated & pathEndOrSingleSlash & hasPermission(writePermission)) {
+      (post & parameter('rev.as[Long]) & projectNotDeprecated & pathEndOrSingleSlash & hasPermissions(writePermission)) {
         rev =>
           entity(as[Json]) { source =>
             trace(s"addTag$resourceName") {
               val tagged = resources.tag(Id(project.ref, id), rev, schemaOpt, source.addContext(tagCtxUri))
               complete(Created -> tagged.value.runToFuture)
             }
->>>>>>> e9b3f8d8
           }
       }
     }
 
   def tags(id: AbsoluteIri, schemaOpt: Option[Ref]): Route =
     pathPrefix("tags") {
-<<<<<<< HEAD
-      (get & parameter('rev.as[Long].?) & projectNotDeprecated & hasPermissions(readPermission) & pathEndOrSingleSlash) {
-=======
-      (get & parameter('rev.as[Long].?) & projectNotDeprecated & pathEndOrSingleSlash & hasPermission(readPermission)) {
->>>>>>> e9b3f8d8
+      (get & parameter('rev.as[Long].?) & projectNotDeprecated & pathEndOrSingleSlash & hasPermissions(readPermission)) {
         revOpt =>
           val tags = revOpt
             .map(rev => resources.fetchTags(Id(project.ref, id), rev, schemaOpt))
@@ -160,11 +127,7 @@
     }
 
   def deprecate(id: AbsoluteIri, schemaOpt: Option[Ref]): Route =
-<<<<<<< HEAD
-    (delete & parameter('rev.as[Long]) & projectNotDeprecated & hasPermissions(writePermission) & pathEndOrSingleSlash) {
-=======
-    (delete & parameter('rev.as[Long]) & projectNotDeprecated & pathEndOrSingleSlash & hasPermission(writePermission)) {
->>>>>>> e9b3f8d8
+    (delete & parameter('rev.as[Long]) & projectNotDeprecated & pathEndOrSingleSlash & hasPermissions(writePermission)) {
       rev =>
         trace(s"deprecate$resourceName") {
           complete(resources.deprecate(Id(project.ref, id), rev, schemaOpt).value.runToFuture)
@@ -172,11 +135,7 @@
     }
 
   def fetch(id: AbsoluteIri, schemaOpt: Option[Ref]): Route =
-<<<<<<< HEAD
-    (get & parameter('rev.as[Long].?) & parameter('tag.?) & hasPermissions(readPermission) & pathEndOrSingleSlash) {
-=======
-    (get & parameter('rev.as[Long].?) & parameter('tag.?) & pathEndOrSingleSlash & hasPermission(readPermission)) {
->>>>>>> e9b3f8d8
+    (get & parameter('rev.as[Long].?) & parameter('tag.?) & pathEndOrSingleSlash & hasPermissions(readPermission)) {
       (revOpt, tagOpt) =>
         val idRes = Id(project.ref, id)
         trace(s"get$resourceName") {
@@ -192,11 +151,7 @@
     }
 
   def list(schemaOpt: Option[Ref]): Route =
-<<<<<<< HEAD
-    (get & paginated & searchParams & hasPermissions(readPermission) & pathEndOrSingleSlash) { (pagination, params) =>
-=======
-    (get & paginated & searchParams & pathEndOrSingleSlash & hasPermission(readPermission)) { (pagination, params) =>
->>>>>>> e9b3f8d8
+    (get & paginated & searchParams & pathEndOrSingleSlash & hasPermissions(readPermission)) { (pagination, params) =>
       val schema = schemaOpt.map(_.iri).orElse(params.schema)
       trace(s"list$resourceName") {
         complete(
