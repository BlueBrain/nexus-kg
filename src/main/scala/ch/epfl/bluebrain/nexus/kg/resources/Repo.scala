package ch.epfl.bluebrain.nexus.kg.resources

import java.time.{Clock, Instant}

import akka.actor.ActorSystem
import akka.stream.ActorMaterializer
import cats.Monad
import cats.data.{EitherT, OptionT}
import cats.effect.{Effect, Timer}
import cats.syntax.functor._
import cats.syntax.show._
import ch.epfl.bluebrain.nexus.iam.client.types.Identity.Subject
import ch.epfl.bluebrain.nexus.kg.config.Schemas._
import ch.epfl.bluebrain.nexus.kg.config.Vocabulary.nxv
import ch.epfl.bluebrain.nexus.kg.resources.Command._
import ch.epfl.bluebrain.nexus.kg.resources.Event._
import ch.epfl.bluebrain.nexus.kg.resources.Rejection._
import ch.epfl.bluebrain.nexus.kg.resources.Repo.Agg
import ch.epfl.bluebrain.nexus.kg.resources.State.{Current, Initial}
import ch.epfl.bluebrain.nexus.kg.resources.file.File.{FileAttributes, FileDescription}
import ch.epfl.bluebrain.nexus.kg.resources.file.FileStore
import ch.epfl.bluebrain.nexus.kg.{resources, uuid}
import ch.epfl.bluebrain.nexus.rdf.Iri.AbsoluteIri
import ch.epfl.bluebrain.nexus.sourcing.Aggregate
import ch.epfl.bluebrain.nexus.sourcing.akka.{AkkaAggregate, SourcingConfig}
import io.circe.Json

/**
  * Resource repository.
  *
  * @param agg          an aggregate instance for resources
  * @param clock        a clock used to record the instants when changes occur
  * @param toIdentifier a mapping from an id to a persistent id
  * @tparam F the repository effect type
  */
class Repo[F[_]: Monad](agg: Agg[F], clock: Clock, toIdentifier: ResId => String) {

  /**
    * Creates a new resource.
    *
    * @param id      the id of the resource
    * @param schema  the schema that constrains the resource
    * @param types   the collection of known types of the resource
    * @param source  the source representation
    * @param subject the subject that generated the change
    * @param instant an optionally provided operation instant
    * @return either a rejection or the newly created resource in the F context
    */
  def create(id: ResId, schema: Ref, types: Set[AbsoluteIri], source: Json, instant: Instant = clock.instant)(
      implicit subject: Subject): EitherT[F, Rejection, Resource] =
    evaluate(id, Create(id, schema, types, source, instant, subject))

  /**
    * Updates a resource.
    *
    * @param id      the id of the resource
    * @param rev     the last known revision of the resource
    * @param types   the new collection of known resource types
    * @param source  the source representation
    * @param subject the subject that generated the change
    * @param instant an optionally provided operation instant
    * @return either a rejection or the new resource representation in the F context
    */
  def update(id: ResId, rev: Long, types: Set[AbsoluteIri], source: Json, instant: Instant = clock.instant)(
      implicit subject: Subject): EitherT[F, Rejection, Resource] =
    evaluate(id, Update(id, rev, types, source, instant, subject))

  /**
    * Deprecates a resource.
    *
    * @param id      the id of the resource
    * @param rev     the last known revision of the resource
    * @param subject the subject that generated the change
    * @param instant an optionally provided operation instant
    * @return either a rejection or the new resource representation in the F context
    */
  def deprecate(id: ResId, rev: Long, instant: Instant = clock.instant)(
      implicit subject: Subject): EitherT[F, Rejection, Resource] =
    evaluate(id, Deprecate(id, rev, instant, subject))

  /**
    * Tags a resource. This operation aliases the provided ''targetRev'' with the  provided ''tag''.
    *
    * @param id        the id of the resource
    * @param rev       the last known revision of the resource
    * @param targetRev the revision that is being aliased with the provided ''tag''
    * @param tag       the tag of the alias for the provided ''rev''
    * @param subject   the identity that generated the change
    * @param instant   an optionally provided operation instant
    * @return either a rejection or the new resource representation in the F context
    */
  def tag(id: ResId, rev: Long, targetRev: Long, tag: String, instant: Instant = clock.instant)(
      implicit subject: Subject): EitherT[F, Rejection, Resource] =
    evaluate(id, AddTag(id, rev, targetRev, tag, instant, subject))

  /**
    * Creates a file resource.
    *
    * @param id       the id of the resource
    * @param fileDesc the file description metadata
    * @param source   the source of the file
    * @param instant  an optionally provided operation instant
    * @tparam In the storage input type
    * @return either a rejection or the new resource representation in the F context
    */
  def createFile[In](id: ResId, fileDesc: FileDescription, source: In, instant: Instant = clock.instant)(
      implicit subject: Subject,
      store: FileStore[F, In, _]): EitherT[F, Rejection, Resource] =
    EitherT
      .right(store.save(id, fileDesc, source))
      .flatMap(attr => evaluate(id, CreateFile(id, attr, instant, subject)))

  /**
    * Replaces a file resource.
    *
    * @param id       the id of the resource
    * @param rev      the optional last known revision of the resource
    * @param fileDesc the file description metadata
    * @param source   the source of the file
    * @param instant  an optionally provided operation instant
    * @tparam In the storage input type
    * @return either a rejection or the new resource representation in the F context
    */
  def updateFile[In](id: ResId, rev: Long, fileDesc: FileDescription, source: In, instant: Instant = clock.instant)(
      implicit subject: Subject,
      store: FileStore[F, In, _]): EitherT[F, Rejection, Resource] =
    EitherT
      .right(store.save(id, fileDesc, source))
      .flatMap(attr => evaluate(id, UpdateFile(id, rev, attr, instant, subject)))

  /**
    * Attempts to stream the file resource identified by the argument id.
    *
    * @param id     the id of the resource.
    * @param schema the optionally available schema of the resource
    * @tparam Out the type for the output streaming of the file
    * @return the optional streamed file in the F context
    */
  def getFile[Out](id: ResId, schema: Option[Ref])(
      implicit store: FileStore[F, _, Out]): OptionT[F, (FileAttributes, Out)] =
    get(id, schema) subflatMap (_.file.flatMap(at => Some(store.fetch(at)).map(out => at -> out)))

  /**
    * Attempts to stream the file resource identified by the argument id and the revision.
    *
    * @param id     the id of the resource
    * @param rev    the revision of the resource
    * @param schema the optionally available schema of the resource
    * @tparam Out the type for the output streaming of the file
    * @return the optional streamed file in the F context
    */
  def getFile[Out](id: ResId, rev: Long, schema: Option[Ref])(
      implicit store: FileStore[F, _, Out]): OptionT[F, (FileAttributes, Out)] =
    get(id, rev, schema) subflatMap (_.file.flatMap(at => Some(store.fetch(at)).map(out => at -> out)))

  /**
    * Attempts to stream the file resource identified by the argument id and the tag. The
    * tag is transformed into a revision value using the latest resource tag to revision mapping.
    *
    * @param id     the id of the resource
    * @param tag    the tag of the resource
    * @param schema the optionally available schema of the resource
    * @tparam Out the type for the output streaming of the file
    * @return the optional streamed file in the F context
    */
  def getFile[Out](id: ResId, tag: String, schema: Option[Ref])(
      implicit store: FileStore[F, _, Out]): OptionT[F, (FileAttributes, Out)] =
    get(id, tag, schema) subflatMap (_.file.flatMap(at => Some(store.fetch(at)).map(out => at -> out)))

  /**
    * Attempts to fetch the resource tags identified by the argument id.
    *
    * @param id     the id of the resource
    * @param schema the optionally available schema of the resource
    * @return the optional streamed file in the F context
    */
  def getTags(id: ResId, schema: Option[Ref]): OptionT[F, Tags] =
    get(id, schema).map(_.tags)

  /**
    * Attempts to fetch the resource tags identified by the argument id and the revision.
    *
    * @param id     the id of the resource
    * @param rev    the revision of the resource
    * @param schema the optionally available schema of the resource
    * @return the optional streamed file in the F context
    */
  def getTags(id: ResId, rev: Long, schema: Option[Ref]): OptionT[F, Tags] =
    get(id, rev, schema).map(_.tags)

  /**
    * Attempts to fetch the resource tags identified by the argument id and the tag.
    *
    * @param id     the id of the resource
    * @param tag    the tag of the resource
    * @param schema the optionally available schema of the resource
    * @return the optional streamed file in the F context
    */
  def getTags(id: ResId, tag: String, schema: Option[Ref]): OptionT[F, Tags] =
    get(id, tag, schema).map(_.tags)

  /**
    * Attempts to read the resource identified by the argument id.
    *
    * @param id     the id of the resource
    * @param schema the optionally available schema of the resource
    * @return the optional resource in the F context
    */
  def get(id: ResId, schema: Option[Ref]): OptionT[F, Resource] =
    OptionT(agg.currentState(toIdentifier(id)).map {
      case state: Current if schema.getOrElse(state.schema) == state.schema => state.asResource
      case _                                                                => None
    })

  /**
    * Attempts the read the resource identified by the argument id at the argument revision.
    *
    * @param id     the id of the resource
    * @param rev    the revision of the resource
    * @param schema the optionally available schema of the resource
    * @return the optional resource in the F context
    */
  def get(id: ResId, rev: Long, schema: Option[Ref]): OptionT[F, Resource] =
    OptionT(getState(id, rev).map {
      case state: Current if schema.getOrElse(state.schema) == state.schema && rev == state.rev => state.asResource
      case _                                                                                    => None
    })

  private def getState(id: ResId, rev: Long): F[State] =
    agg
      .foldLeft[State](toIdentifier(id), State.Initial) {
        case (state, event) if event.rev <= rev => Repo.next(state, event)
        case (state, _)                         => state
      }

  /**
    * Attempts to read the resource identified by the argument id at the revision identified by the argument tag. The
    * tag is transformed into a revision value using the latest resource tag to revision mapping.
    *
    * @param id  the id of the resource.
    * @param tag the tag of the resource
    * @return the optional resource in the F context
    */
  def get(id: ResId, tag: String, schema: Option[Ref]): OptionT[F, Resource] =
    for {
      resource <- get(id, schema)
      rev      <- OptionT.fromOption[F](resource.tags.get(tag))
      value    <- get(id, rev, schema)
    } yield value

  private def evaluate(id: ResId, cmd: Command): EitherT[F, Rejection, Resource] =
    for {
      result   <- EitherT(agg.evaluateS(toIdentifier(id), cmd))
      resource <- result.resourceT(UnexpectedState(id.ref))
    } yield resource
}

object Repo {

  /**
    * Aggregate type for resources.
    *
    * @tparam F the effect type under which the aggregate operates
    */
  type Agg[F[_]] = Aggregate[F, String, resources.Event, resources.State, resources.Command, resources.Rejection]

  final val initial: State = State.Initial

  //noinspection NameBooleanParameters
  final def next(state: State, ev: Event): State =
    (state, ev) match {
      case (Initial, e @ Created(id, schema, types, value, tm, ident)) =>
        Current(id, e.rev, types, false, Map.empty, None, tm, tm, ident, ident, schema, value)
      case (Initial, e @ FileCreated(id, file, tm, ident)) =>
        Current(id, e.rev, e.types, false, Map.empty, Some(file), tm, tm, ident, ident, e.schema, Json.obj())
      case (Initial, _) => Initial
      case (c: Current, TagAdded(_, rev, targetRev, name, tm, ident)) =>
        c.copy(rev = rev, tags = c.tags + (name -> targetRev), updated = tm, updatedBy = ident)
      case (c: Current, _) if c.deprecated => c
      case (c: Current, Deprecated(_, rev, _, tm, ident)) =>
        c.copy(rev = rev, updated = tm, updatedBy = ident, deprecated = true)
      case (c: Current, Updated(_, rev, types, value, tm, ident)) =>
        c.copy(rev = rev, types = types, source = value, updated = tm, updatedBy = ident)
      case (c: Current, FileUpdated(_, rev, file, tm, ident)) =>
        c.copy(rev = rev, file = Some(file), updated = tm, updatedBy = ident)
    }

  final def eval(state: State, cmd: Command): Either[Rejection, Event] = {

    def extractUuidFrom(source: Json): String =
      source.hcursor.get[String](nxv.uuid.prefix).getOrElse(uuid())

    def changeView(source: Json, uuid: String): Json =
      source deepMerge Json.obj(nxv.uuid.prefix -> Json.fromString(uuid))

    def create(c: Create): Either[Rejection, Created] =
      state match {
<<<<<<< HEAD
        case _ if c.schema == fileSchemaUri.ref => Left(NotAFileResource(c.id.ref))
        case Initial                            => Right(Created(c.id, c.schema, types, source, c.instant, c.subject))
        case _                                  => Left(ResourceAlreadyExists(c.id.ref))
=======
        case _ if c.schema == fileRef => Left(NotFileResource(c.id.ref))
        case Initial                  => Right(Created(c.id, c.schema, c.types, c.source, c.instant, c.subject))
        case _                        => Left(AlreadyExists(c.id.ref))
>>>>>>> e9b3f8d8
      }

    def createFile(c: CreateFile): Either[Rejection, FileCreated] =
      state match {
        case Initial => Right(FileCreated(c.id, c.value, c.instant, c.subject))
        case _       => Left(ResourceAlreadyExists(c.id.ref))
      }

    def updateFile(c: UpdateFile): Either[Rejection, FileUpdated] =
      state match {
        case Initial                      => Left(NotFound(c.id.ref))
        case s: Current if s.rev != c.rev => Left(IncorrectRev(c.id.ref, c.rev, s.rev))
        case s: Current if s.deprecated   => Left(ResourceIsDeprecated(c.id.ref))
        case s: Current if s.file.isEmpty => Left(NotAFileResource(c.id.ref))
        case s: Current                   => Right(FileUpdated(s.id, s.rev + 1, c.value, c.instant, c.subject))
      }

    def update(c: Update): Either[Rejection, Updated] =
      state match {
        case Initial                      => Left(NotFound(c.id.ref))
<<<<<<< HEAD
        case s: Current if s.rev != c.rev => Left(IncorrectRev(c.id.ref, c.rev, s.rev))
        case s: Current if s.deprecated   => Left(ResourceIsDeprecated(c.id.ref))
        case s: Current                   => Right(Updated(s.id, s.rev + 1, types, source, c.instant, c.subject))
=======
        case s: Current if s.rev != c.rev => Left(IncorrectRev(c.id.ref, c.rev))
        case s: Current if s.deprecated   => Left(IsDeprecated(c.id.ref))
        case s: Current if s.schema == viewRef =>
          Right(
            Updated(s.id, s.rev + 1, c.types, changeView(c.source, extractUuidFrom(s.source)), c.instant, c.subject))
        case s: Current => Right(Updated(s.id, s.rev + 1, c.types, c.source, c.instant, c.subject))
>>>>>>> e9b3f8d8
      }

    def tag(c: AddTag): Either[Rejection, TagAdded] =
      state match {
        case Initial                           => Left(NotFound(c.id.ref))
        case s: Current if s.rev != c.rev      => Left(IncorrectRev(c.id.ref, c.rev, s.rev))
        case s: Current if s.rev < c.targetRev => Left(IncorrectRev(c.id.ref, c.targetRev, s.rev))
        case s: Current if s.deprecated        => Left(ResourceIsDeprecated(c.id.ref))
        case s: Current                        => Right(TagAdded(s.id, s.rev + 1, c.targetRev, c.tag, c.instant, c.subject))
      }

    def deprecate(c: Deprecate): Either[Rejection, Deprecated] =
      state match {
        case Initial                      => Left(NotFound(c.id.ref))
        case s: Current if s.rev != c.rev => Left(IncorrectRev(c.id.ref, c.rev, s.rev))
        case s: Current if s.deprecated   => Left(ResourceIsDeprecated(c.id.ref))
        case s: Current                   => Right(Deprecated(s.id, s.rev + 1, s.types, c.instant, c.subject))
      }

    cmd match {
      case cmd: Create     => create(cmd)
      case cmd: CreateFile => createFile(cmd)
      case cmd: UpdateFile => updateFile(cmd)
      case cmd: Update     => update(cmd)
      case cmd: Deprecate  => deprecate(cmd)
      case cmd: AddTag     => tag(cmd)
    }
  }

<<<<<<< HEAD
  /**
    * Apply types and Json transformations on Create and Update commands
    *
    * @param state the current state
    * @param c     the incoming command
    * @return the tuple with the transformed types and payload
    */
  private def transform(state: State, c: Command): (Set[AbsoluteIri], Json) = {

    def extractUuidFrom(source: Json): String =
      source.hcursor.get[String](nxv.uuid.prefix).getOrElse(uuid())

    def changeView(source: Json, uuid: String): Json = {
      val transformed = source deepMerge Json.obj(nxv.uuid.prefix -> Json.fromString(uuid)).addContext(viewCtxUri)
      transformed.hcursor.get[Json]("mapping") match {
        case Right(m) if m.isObject => transformed deepMerge Json.obj("mapping" -> Json.fromString(m.noSpaces))
        case _                      => transformed
      }
    }

    (state, c) match {
      //views
      case (Initial, Create(_, `viewRef`, types, source, _, _)) =>
        types + nxv.View -> changeView(source, uuid())
      case (s: Current, u: Update) if s.schema == viewRef =>
        u.types + nxv.View -> changeView(u.source, extractUuidFrom(u.source))
      //resolvers
      case (Initial, Create(_, `resolverRef`, types, source, _, _)) =>
        types + nxv.Resolver -> source.addContext(resolverCtxUri)
      case (s: Current, u: Update) if s.schema == resolverRef =>
        u.types + nxv.Resolver -> u.source.addContext(resolverCtxUri)
      //schemas
      case (Initial, Create(_, `shaclRef`, types, source, _, _)) => types + nxv.Schema   -> source.addContext(shaclCtxUri)
      case (s: Current, u: Update) if s.schema == shaclRef       => u.types + nxv.Schema -> u.source.addContext(shaclCtxUri)
      //other
      case (Initial, Create(_, _, types, source, _, _)) => types                  -> source
      case (_, u: Update)                               => u.types                -> u.source
      case (s: Current, _)                              => s.types                -> s.source
      case _                                            => Set.empty[AbsoluteIri] -> Json.obj()
    }
  }

  private def aggregate[F[_]: Effect: Timer](
      implicit as: ActorSystem,
      mt: ActorMaterializer,
      sourcing: SourcingConfig,
      F: Monad[F]
  ): F[Agg[F]] =
=======
  private def aggregate[F[_]: Effect: Timer](implicit as: ActorSystem,
                                             mt: ActorMaterializer,
                                             sourcing: SourcingConfig,
                                             F: Monad[F]): F[Agg[F]] =
>>>>>>> e9b3f8d8
    AkkaAggregate.sharded[F](
      "resources",
      initial,
      next,
      (st, cmd) => F.pure(eval(st, cmd)),
      sourcing.passivationStrategy(),
      sourcing.retryStrategy,
      sourcing.akkaSourcingConfig,
      sourcing.shards
    )

  final def apply[F[_]: Effect: Timer](
      implicit as: ActorSystem,
      mt: ActorMaterializer,
      sourcing: SourcingConfig,
      clock: Clock = Clock.systemUTC
  ): F[Repo[F]] =
    aggregate[F].map(agg => new Repo[F](agg, clock, resId => s"${resId.parent.id}-${resId.value.show}"))

}<|MERGE_RESOLUTION|>--- conflicted
+++ resolved
@@ -295,15 +295,9 @@
 
     def create(c: Create): Either[Rejection, Created] =
       state match {
-<<<<<<< HEAD
-        case _ if c.schema == fileSchemaUri.ref => Left(NotAFileResource(c.id.ref))
-        case Initial                            => Right(Created(c.id, c.schema, types, source, c.instant, c.subject))
-        case _                                  => Left(ResourceAlreadyExists(c.id.ref))
-=======
-        case _ if c.schema == fileRef => Left(NotFileResource(c.id.ref))
+        case _ if c.schema == fileRef => Left(NotAFileResource(c.id.ref))
         case Initial                  => Right(Created(c.id, c.schema, c.types, c.source, c.instant, c.subject))
-        case _                        => Left(AlreadyExists(c.id.ref))
->>>>>>> e9b3f8d8
+        case _                        => Left(ResourceAlreadyExists(c.id.ref))
       }
 
     def createFile(c: CreateFile): Either[Rejection, FileCreated] =
@@ -324,18 +318,12 @@
     def update(c: Update): Either[Rejection, Updated] =
       state match {
         case Initial                      => Left(NotFound(c.id.ref))
-<<<<<<< HEAD
         case s: Current if s.rev != c.rev => Left(IncorrectRev(c.id.ref, c.rev, s.rev))
         case s: Current if s.deprecated   => Left(ResourceIsDeprecated(c.id.ref))
-        case s: Current                   => Right(Updated(s.id, s.rev + 1, types, source, c.instant, c.subject))
-=======
-        case s: Current if s.rev != c.rev => Left(IncorrectRev(c.id.ref, c.rev))
-        case s: Current if s.deprecated   => Left(IsDeprecated(c.id.ref))
         case s: Current if s.schema == viewRef =>
           Right(
             Updated(s.id, s.rev + 1, c.types, changeView(c.source, extractUuidFrom(s.source)), c.instant, c.subject))
         case s: Current => Right(Updated(s.id, s.rev + 1, c.types, c.source, c.instant, c.subject))
->>>>>>> e9b3f8d8
       }
 
     def tag(c: AddTag): Either[Rejection, TagAdded] =
@@ -365,61 +353,10 @@
     }
   }
 
-<<<<<<< HEAD
-  /**
-    * Apply types and Json transformations on Create and Update commands
-    *
-    * @param state the current state
-    * @param c     the incoming command
-    * @return the tuple with the transformed types and payload
-    */
-  private def transform(state: State, c: Command): (Set[AbsoluteIri], Json) = {
-
-    def extractUuidFrom(source: Json): String =
-      source.hcursor.get[String](nxv.uuid.prefix).getOrElse(uuid())
-
-    def changeView(source: Json, uuid: String): Json = {
-      val transformed = source deepMerge Json.obj(nxv.uuid.prefix -> Json.fromString(uuid)).addContext(viewCtxUri)
-      transformed.hcursor.get[Json]("mapping") match {
-        case Right(m) if m.isObject => transformed deepMerge Json.obj("mapping" -> Json.fromString(m.noSpaces))
-        case _                      => transformed
-      }
-    }
-
-    (state, c) match {
-      //views
-      case (Initial, Create(_, `viewRef`, types, source, _, _)) =>
-        types + nxv.View -> changeView(source, uuid())
-      case (s: Current, u: Update) if s.schema == viewRef =>
-        u.types + nxv.View -> changeView(u.source, extractUuidFrom(u.source))
-      //resolvers
-      case (Initial, Create(_, `resolverRef`, types, source, _, _)) =>
-        types + nxv.Resolver -> source.addContext(resolverCtxUri)
-      case (s: Current, u: Update) if s.schema == resolverRef =>
-        u.types + nxv.Resolver -> u.source.addContext(resolverCtxUri)
-      //schemas
-      case (Initial, Create(_, `shaclRef`, types, source, _, _)) => types + nxv.Schema   -> source.addContext(shaclCtxUri)
-      case (s: Current, u: Update) if s.schema == shaclRef       => u.types + nxv.Schema -> u.source.addContext(shaclCtxUri)
-      //other
-      case (Initial, Create(_, _, types, source, _, _)) => types                  -> source
-      case (_, u: Update)                               => u.types                -> u.source
-      case (s: Current, _)                              => s.types                -> s.source
-      case _                                            => Set.empty[AbsoluteIri] -> Json.obj()
-    }
-  }
-
-  private def aggregate[F[_]: Effect: Timer](
-      implicit as: ActorSystem,
-      mt: ActorMaterializer,
-      sourcing: SourcingConfig,
-      F: Monad[F]
-  ): F[Agg[F]] =
-=======
   private def aggregate[F[_]: Effect: Timer](implicit as: ActorSystem,
                                              mt: ActorMaterializer,
                                              sourcing: SourcingConfig,
                                              F: Monad[F]): F[Agg[F]] =
->>>>>>> e9b3f8d8
     AkkaAggregate.sharded[F](
       "resources",
       initial,
