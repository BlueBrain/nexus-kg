package ch.epfl.bluebrain.nexus.kg.routes

import akka.http.scaladsl.server.Directives._
import akka.http.scaladsl.server.Route
import akka.http.scaladsl.unmarshalling.FromEntityUnmarshaller
import cats.implicits._
import ch.epfl.bluebrain.nexus.admin.client.types.Project
import ch.epfl.bluebrain.nexus.commons.test.Resources.jsonContentOf
import ch.epfl.bluebrain.nexus.iam.client.types._
import ch.epfl.bluebrain.nexus.kg.async.Caches
import ch.epfl.bluebrain.nexus.kg.config.AppConfig
import ch.epfl.bluebrain.nexus.kg.config.AppConfig.tracing._
import ch.epfl.bluebrain.nexus.kg.config.Contexts._
import ch.epfl.bluebrain.nexus.kg.config.Schemas._
import ch.epfl.bluebrain.nexus.kg.config.Vocabulary.nxv
import ch.epfl.bluebrain.nexus.kg.directives.AuthDirectives._
import ch.epfl.bluebrain.nexus.kg.directives.PathDirectives._
import ch.epfl.bluebrain.nexus.kg.indexing.View
import ch.epfl.bluebrain.nexus.kg.indexing.View._
import ch.epfl.bluebrain.nexus.kg.indexing.ViewEncoder._
import ch.epfl.bluebrain.nexus.kg.marshallers.instances._
import ch.epfl.bluebrain.nexus.kg.resources.Rejection.NotFound
import ch.epfl.bluebrain.nexus.kg.resources._
import ch.epfl.bluebrain.nexus.kg.resources.syntax._
import ch.epfl.bluebrain.nexus.rdf.syntax.circe.context._
import io.circe.Json
import monix.eval.Task
import monix.execution.Scheduler.Implicits.global
import ch.epfl.bluebrain.nexus.kg._

class ViewRoutes private[routes] (resources: Resources[Task], acls: AccessControlLists, caller: Caller)(
    implicit project: Project,
    cache: Caches[Task],
    indexers: Clients[Task],
    config: AppConfig,
    um: FromEntityUnmarshaller[String])
    extends CommonRoutes(resources, "views", acls, caller, cache.view) {

  private val emptyEsList: Json                          = jsonContentOf("/elastic/empty-list.json")
  private val transformation: Transformation[Task, View] = Transformation.view

  private implicit val projectCache = cache.project
  private implicit val viewCache    = cache.view
  private implicit val esClient     = indexers.elastic
  private implicit val ujClient     = indexers.uclJson

  def routes: Route = {
    val viewRefOpt = Some(viewRef)
    create(viewRef) ~ list(viewRefOpt) ~ sparql ~ elasticSearch ~
      pathPrefix(IdSegment) { id =>
        concat(
          create(id, viewRef),
          update(id, viewRefOpt),
          tag(id, viewRefOpt),
          deprecate(id, viewRefOpt),
          fetch(id, viewRefOpt),
          tags(id, viewRefOpt)
        )
      }
  }

  override implicit def additional: AdditionalValidation[Task] = AdditionalValidation.view[Task](caller, acls)

  override def transform(r: ResourceV): Task[ResourceV] = transformation(r)

  override def transform(payload: Json) = {
    val transformed = payload.addContext(viewCtxUri) deepMerge Json.obj(nxv.uuid.prefix -> Json.fromString(uuid()))
    transformed.hcursor.get[Json]("mapping") match {
      case Right(m) if m.isObject => transformed deepMerge Json.obj("mapping" -> Json.fromString(m.noSpaces))
      case _                      => transformed
    }
  }

  private def sparql: Route =
    pathPrefix(IdSegment / "sparql") { id =>
<<<<<<< HEAD
      (post & entity(as[String]) & hasPermissions(queryPermission) & pathEndOrSingleSlash) { query =>
        val result: Task[Either[Rejection, Json]] = viewCache.getBy[SparqlView](project.ref, id).flatMap {
          case Some(v) => indexers.sparql.copy(namespace = v.name).queryRaw(query).map(Right.apply)
          case _       => Task.pure(Left(NotFound(id.ref)))
=======
      (post & pathEndOrSingleSlash & hasPermission(queryPermission)) {
        entity(as[String]) { query =>
          val result: Task[Either[Rejection, Json]] = viewCache.getBy[SparqlView](project.ref, id).flatMap {
            case Some(v) => indexers.sparql.copy(namespace = v.name).queryRaw(query).map(Right.apply)
            case _       => Task.pure(Left(NotFound(id.ref)))
          }
          trace("searchSparql")(complete(result.runToFuture))
>>>>>>> e9b3f8d8
        }
      }
    }

  private def elasticSearch: Route =
    pathPrefix(IdSegment / "_search") { id =>
<<<<<<< HEAD
      (post & entity(as[Json]) & extract(_.request.uri.query()) & hasPermissions(queryPermission) & pathEndOrSingleSlash) {
        (query, params) =>
=======
      (post & extract(_.request.uri.query()) & pathEndOrSingleSlash & hasPermission(queryPermission)) { params =>
        entity(as[Json]) { query =>
>>>>>>> e9b3f8d8
          val result: Task[Either[Rejection, Json]] = viewCache.getBy[View](project.ref, id).flatMap {
            case Some(v: ElasticView) => indexers.elastic.searchRaw(query, Set(v.index), params).map(Right.apply)
            case Some(AggregateElasticViewRefs(v)) =>
              allowedIndices(v).flatMap {
                case indices if indices.isEmpty => Task.pure[Either[Rejection, Json]](Right(emptyEsList))
                case indices                    => indexers.elastic.searchRaw(query, indices.toSet, params).map(Right.apply)
              }
            case _ => Task.pure(Left(NotFound(id.ref)))
          }
          trace("searchElastic")(complete(result.runToFuture))
        }
      }
    }

  private def allowedIndices(v: AggregateElasticViewRefs): Task[List[String]] =
    v.value.toList.foldM(List.empty[String]) {
      case (acc, ViewRef(ref, id)) =>
        (cache.view.getBy[ElasticView](ref, id) -> cache.project.getLabel(ref)).mapN {
          case (Some(view), Some(label)) if !view.deprecated && caller.hasPermission(acls, label, queryPermission) =>
            view.index :: acc
          case _ =>
            acc
        }
    }
}<|MERGE_RESOLUTION|>--- conflicted
+++ resolved
@@ -5,9 +5,12 @@
 import akka.http.scaladsl.unmarshalling.FromEntityUnmarshaller
 import cats.implicits._
 import ch.epfl.bluebrain.nexus.admin.client.types.Project
+import ch.epfl.bluebrain.nexus.commons.es.client.ElasticClient
+import ch.epfl.bluebrain.nexus.commons.http.HttpClient
 import ch.epfl.bluebrain.nexus.commons.test.Resources.jsonContentOf
 import ch.epfl.bluebrain.nexus.iam.client.types._
-import ch.epfl.bluebrain.nexus.kg.async.Caches
+import ch.epfl.bluebrain.nexus.kg._
+import ch.epfl.bluebrain.nexus.kg.async.{Caches, ProjectCache, ViewCache}
 import ch.epfl.bluebrain.nexus.kg.config.AppConfig
 import ch.epfl.bluebrain.nexus.kg.config.AppConfig.tracing._
 import ch.epfl.bluebrain.nexus.kg.config.Contexts._
@@ -26,7 +29,6 @@
 import io.circe.Json
 import monix.eval.Task
 import monix.execution.Scheduler.Implicits.global
-import ch.epfl.bluebrain.nexus.kg._
 
 class ViewRoutes private[routes] (resources: Resources[Task], acls: AccessControlLists, caller: Caller)(
     implicit project: Project,
@@ -39,10 +41,10 @@
   private val emptyEsList: Json                          = jsonContentOf("/elastic/empty-list.json")
   private val transformation: Transformation[Task, View] = Transformation.view
 
-  private implicit val projectCache = cache.project
-  private implicit val viewCache    = cache.view
-  private implicit val esClient     = indexers.elastic
-  private implicit val ujClient     = indexers.uclJson
+  private implicit val projectCache: ProjectCache[Task] = cache.project
+  private implicit val viewCache: ViewCache[Task]       = cache.view
+  private implicit val esClient: ElasticClient[Task]    = indexers.elastic
+  private implicit val ujClient: HttpClient[Task, Json] = indexers.uclJson
 
   def routes: Route = {
     val viewRefOpt = Some(viewRef)
@@ -73,33 +75,21 @@
 
   private def sparql: Route =
     pathPrefix(IdSegment / "sparql") { id =>
-<<<<<<< HEAD
-      (post & entity(as[String]) & hasPermissions(queryPermission) & pathEndOrSingleSlash) { query =>
-        val result: Task[Either[Rejection, Json]] = viewCache.getBy[SparqlView](project.ref, id).flatMap {
-          case Some(v) => indexers.sparql.copy(namespace = v.name).queryRaw(query).map(Right.apply)
-          case _       => Task.pure(Left(NotFound(id.ref)))
-=======
-      (post & pathEndOrSingleSlash & hasPermission(queryPermission)) {
+      (post & pathEndOrSingleSlash & hasPermissions(queryPermission)) {
         entity(as[String]) { query =>
           val result: Task[Either[Rejection, Json]] = viewCache.getBy[SparqlView](project.ref, id).flatMap {
             case Some(v) => indexers.sparql.copy(namespace = v.name).queryRaw(query).map(Right.apply)
             case _       => Task.pure(Left(NotFound(id.ref)))
           }
           trace("searchSparql")(complete(result.runToFuture))
->>>>>>> e9b3f8d8
         }
       }
     }
 
   private def elasticSearch: Route =
     pathPrefix(IdSegment / "_search") { id =>
-<<<<<<< HEAD
-      (post & entity(as[Json]) & extract(_.request.uri.query()) & hasPermissions(queryPermission) & pathEndOrSingleSlash) {
-        (query, params) =>
-=======
-      (post & extract(_.request.uri.query()) & pathEndOrSingleSlash & hasPermission(queryPermission)) { params =>
+      (post & extract(_.request.uri.query()) & pathEndOrSingleSlash & hasPermissions(queryPermission)) { params =>
         entity(as[Json]) { query =>
->>>>>>> e9b3f8d8
           val result: Task[Either[Rejection, Json]] = viewCache.getBy[View](project.ref, id).flatMap {
             case Some(v: ElasticView) => indexers.elastic.searchRaw(query, Set(v.index), params).map(Right.apply)
             case Some(AggregateElasticViewRefs(v)) =>
