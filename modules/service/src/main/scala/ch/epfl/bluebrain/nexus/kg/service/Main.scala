package ch.epfl.bluebrain.nexus.kg.service

import akka.actor.{ActorSystem, AddressFromURIString}
import akka.cluster.Cluster
import akka.event.Logging
import akka.http.scaladsl.Http
import akka.stream.ActorMaterializer
import ch.epfl.bluebrain.nexus.kg.service.config.Settings
import com.typesafe.config.ConfigFactory
import kamon.Kamon

import scala.concurrent.duration._
import scala.concurrent.Await
import scala.util.{Failure, Success}

//noinspection TypeAnnotation
// $COVERAGE-OFF$
object Main {

  @SuppressWarnings(Array("UnusedMethodParameter"))
  def main(args: Array[String]): Unit = {
    Kamon.start()
    val config = ConfigFactory.load()
    val settings = new Settings(config)

    implicit val as = ActorSystem(settings.Description.ActorSystemName, config)
    implicit val ec = as.dispatcher
    implicit val mt = ActorMaterializer()

    val logger = Logging(as, getClass)

    val cluster = Cluster(as)
    val bootstrap = BootstrapRoutes(settings)
    cluster.registerOnMemberUp {
      logger.info("==== Cluster is Live ====")

      val httpBinding = {
        Http().bindAndHandle(bootstrap.routes, settings.Http.Interface, settings.Http.Port)
      }

      httpBinding onComplete {
        case Success(binding) =>
          logger.info(s"Bound to ${binding.localAddress.getHostString}: ${binding.localAddress.getPort}")
        case Failure(th)      =>
          logger.error(th, "Failed to perform an http binding on {}:{}", settings.Http.Interface, settings.Http.Port)
          Await.result(as.terminate(), 10 seconds)
      }

      BootstrapIndexing.startIndexing(settings, bootstrap.sparqlClient, bootstrap.apiUri)
    }
<<<<<<< HEAD
=======

    val provided = settings.Cluster.Seeds
      .map(addr => AddressFromURIString(s"akka.tcp://${settings.Description.ActorSystemName}@$addr"))
    val seeds = if (provided.isEmpty) Set(cluster.selfAddress) else provided

    cluster.joinSeedNodes(seeds.toList)

>>>>>>> a8f099a0
    as.registerOnTermination {
      cluster.leave(cluster.selfAddress)
      Kamon.shutdown()
    }

    // attempt to leave the cluster before shutting down
    val _ = sys.addShutdownHook {
      Await.result(as.terminate().map(_ => ()), 10 seconds)
    }
  }
}
// $COVERAGE-ON$<|MERGE_RESOLUTION|>--- conflicted
+++ resolved
@@ -1,7 +1,6 @@
 package ch.epfl.bluebrain.nexus.kg.service
 
-import akka.actor.{ActorSystem, AddressFromURIString}
-import akka.cluster.Cluster
+import akka.actor.ActorSystem
 import akka.event.Logging
 import akka.http.scaladsl.Http
 import akka.stream.ActorMaterializer
@@ -9,8 +8,8 @@
 import com.typesafe.config.ConfigFactory
 import kamon.Kamon
 
+import scala.concurrent.Await
 import scala.concurrent.duration._
-import scala.concurrent.Await
 import scala.util.{Failure, Success}
 
 //noinspection TypeAnnotation
@@ -29,9 +28,8 @@
 
     val logger = Logging(as, getClass)
 
-    val cluster = Cluster(as)
-    val bootstrap = BootstrapRoutes(settings)
-    cluster.registerOnMemberUp {
+    val bootstrap = BootstrapService(settings)
+    bootstrap.cluster.registerOnMemberUp {
       logger.info("==== Cluster is Live ====")
 
       val httpBinding = {
@@ -48,20 +46,13 @@
 
       BootstrapIndexing.startIndexing(settings, bootstrap.sparqlClient, bootstrap.apiUri)
     }
-<<<<<<< HEAD
-=======
 
-    val provided = settings.Cluster.Seeds
-      .map(addr => AddressFromURIString(s"akka.tcp://${settings.Description.ActorSystemName}@$addr"))
-    val seeds = if (provided.isEmpty) Set(cluster.selfAddress) else provided
-
-    cluster.joinSeedNodes(seeds.toList)
-
->>>>>>> a8f099a0
+    bootstrap.cluster.joinSeedNodes(bootstrap.seeds.toList)
     as.registerOnTermination {
-      cluster.leave(cluster.selfAddress)
+      bootstrap.cluster.leave(bootstrap.cluster.selfAddress)
       Kamon.shutdown()
     }
+
 
     // attempt to leave the cluster before shutting down
     val _ = sys.addShutdownHook {
