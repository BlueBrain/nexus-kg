--- conflicted
+++ resolved
@@ -27,12 +27,8 @@
 // Dependency versions
 val adminVersion                = "0.2.2"
 val commonsVersion              = "0.10.12"
-<<<<<<< HEAD
-val rdfVersion                  = "0.2.0"
+val rdfVersion                  = "0.2.1"
 val serviceVersion              = "0.10.12"
-=======
-val rdfVersion                  = "0.2.1"
->>>>>>> 54e4f948
 val sourcingVersion             = "0.10.7"
 val akkaVersion                 = "2.5.12"
 val akkaCorsVersion             = "0.3.0"
