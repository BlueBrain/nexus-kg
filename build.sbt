/*
scalafmt: {
  style = defaultWithAlign
  maxColumn = 150
  align.tokens = [
    { code = "=>", owner = "Case" }
    { code = "?", owner = "Case" }
    { code = "extends", owner = "Defn.(Class|Trait|Object)" }
    { code = "//", owner = ".*" }
    { code = "{", owner = "Template" }
    { code = "}", owner = "Template" }
    { code = ":=", owner = "Term.ApplyInfix" }
    { code = "++=", owner = "Term.ApplyInfix" }
    { code = "+=", owner = "Term.ApplyInfix" }
    { code = "%", owner = "Term.ApplyInfix" }
    { code = "%%", owner = "Term.ApplyInfix" }
    { code = "%%%", owner = "Term.ApplyInfix" }
    { code = "->", owner = "Term.ApplyInfix" }
    { code = "?", owner = "Term.ApplyInfix" }
    { code = "<-", owner = "Enumerator.Generator" }
    { code = "?", owner = "Enumerator.Generator" }
    { code = "=", owner = "(Enumerator.Val|Defn.(Va(l|r)|Def|Type))" }
  ]
}
 */

// Dependency versions
<<<<<<< HEAD
val adminVersion                = "1.1.1"
val commonsVersion              = "0.17.0"
val storageVersion              = "1.1.1"
val sourcingVersion             = "0.16.3"
=======
val adminVersion                = "4cd725a9"
val commonsVersion              = "0.17.3"
val storageVersion              = "5e16c0b2"
val sourcingVersion             = "0.16.4"
>>>>>>> 8a7651eb
val akkaVersion                 = "2.5.23"
val akkaCorsVersion             = "0.4.1"
val akkaHttpVersion             = "10.1.9"
val akkaPersistenceInMemVersion = "2.5.15.2"
val akkaPersistenceCassVersion  = "0.99"
<<<<<<< HEAD
val alpakkaVersion              = "1.1.0"
=======
val alpakkaVersion              = "1.1.1"
>>>>>>> 8a7651eb
val catsVersion                 = "1.6.1"
val catsEffectVersion           = "1.4.0"
val circeVersion                = "0.11.1"
val journalVersion              = "3.0.19"
val logbackVersion              = "1.2.3"
<<<<<<< HEAD
val mockitoVersion              = "1.5.12"
=======
val mockitoVersion              = "1.5.13"
>>>>>>> 8a7651eb
val monixVersion                = "3.0.0-RC3"
val pureconfigVersion           = "0.11.1"
val shapelessVersion            = "2.3.3"
val scalaTestVersion            = "3.0.8"
val kryoVersion                 = "0.5.2"
val s3mockVersion               = "0.2.5"
val apacheCommonsVersion        = "3.9"

// Dependencies modules
lazy val adminClient          = "ch.epfl.bluebrain.nexus" %% "admin-client"               % adminVersion
lazy val elasticSearchClient  = "ch.epfl.bluebrain.nexus" %% "elasticsearch-client"       % commonsVersion
lazy val sparqlClient         = "ch.epfl.bluebrain.nexus" %% "sparql-client"              % commonsVersion
lazy val commonsCore          = "ch.epfl.bluebrain.nexus" %% "commons-core"               % commonsVersion
lazy val commonsKamon         = "ch.epfl.bluebrain.nexus" %% "commons-kamon"              % commonsVersion
lazy val commonsTest          = "ch.epfl.bluebrain.nexus" %% "commons-test"               % commonsVersion
lazy val akkaDowning          = "ch.epfl.bluebrain.nexus" %% "akka-downing"               % commonsVersion
lazy val sourcingProjections  = "ch.epfl.bluebrain.nexus" %% "sourcing-projections"       % sourcingVersion
lazy val storageClient        = "ch.epfl.bluebrain.nexus" %% "storage-client"             % storageVersion
lazy val akkaCluster          = "com.typesafe.akka"       %% "akka-cluster"               % akkaVersion
lazy val akkaClusterSharding  = "com.typesafe.akka"       %% "akka-cluster-sharding"      % akkaVersion
lazy val akkaDistributedData  = "com.typesafe.akka"       %% "akka-distributed-data"      % akkaVersion
lazy val akkaHttp             = "com.typesafe.akka"       %% "akka-http"                  % akkaHttpVersion
lazy val akkaHttpCors         = "ch.megard"               %% "akka-http-cors"             % akkaCorsVersion
lazy val akkaHttpTestKit      = "com.typesafe.akka"       %% "akka-http-testkit"          % akkaHttpVersion
lazy val akkaPersistence      = "com.typesafe.akka"       %% "akka-persistence"           % akkaVersion
lazy val akkaPersistenceCass  = "com.typesafe.akka"       %% "akka-persistence-cassandra" % akkaPersistenceCassVersion
lazy val akkaPersistenceInMem = "com.github.dnvriend"     %% "akka-persistence-inmemory"  % akkaPersistenceInMemVersion
lazy val akkaSlf4j            = "com.typesafe.akka"       %% "akka-slf4j"                 % akkaVersion
lazy val akkaStream           = "com.typesafe.akka"       %% "akka-stream"                % akkaVersion
lazy val alpakkaS3            = "com.lightbend.akka"      %% "akka-stream-alpakka-s3"     % alpakkaVersion
lazy val catsCore             = "org.typelevel"           %% "cats-core"                  % catsVersion
lazy val catsEffect           = "org.typelevel"           %% "cats-effect"                % catsEffectVersion
lazy val circeCore            = "io.circe"                %% "circe-core"                 % circeVersion
lazy val journalCore          = "io.verizon.journal"      %% "core"                       % journalVersion
lazy val mockito              = "org.mockito"             %% "mockito-scala"              % mockitoVersion
lazy val apacheCommons        = "org.apache.commons"      % "commons-lang3"               % apacheCommonsVersion
lazy val logbackClassic       = "ch.qos.logback"          % "logback-classic"             % logbackVersion
lazy val monixEval            = "io.monix"                %% "monix-eval"                 % monixVersion
lazy val pureconfig           = "com.github.pureconfig"   %% "pureconfig"                 % pureconfigVersion
lazy val scalaTest            = "org.scalatest"           %% "scalatest"                  % scalaTestVersion
lazy val shapeless            = "com.chuusai"             %% "shapeless"                  % shapelessVersion
lazy val kryo                 = "com.github.romix.akka"   %% "akka-kryo-serialization"    % kryoVersion
lazy val s3mock               = "io.findify"              %% "s3mock"                     % s3mockVersion

lazy val kg = project
  .in(file("."))
  .settings(testSettings, buildInfoSettings)
  .enablePlugins(BuildInfoPlugin, ServicePackagingPlugin)
  .settings(
    name       := "kg",
    moduleName := "kg",
    libraryDependencies ++= Seq(
      adminClient,
      akkaDowning,
      akkaDistributedData,
      akkaHttp,
      akkaHttpCors,
      akkaPersistenceCass,
      akkaStream,
      akkaSlf4j,
      akkaCluster,
      alpakkaS3,
      apacheCommons,
      catsCore,
      catsEffect,
      circeCore,
      commonsKamon,
      elasticSearchClient,
      journalCore,
      kryo,
      logbackClassic,
      monixEval,
      pureconfig,
      sourcingProjections,
      sparqlClient,
      storageClient,
      akkaHttpTestKit      % Test,
      akkaPersistenceInMem % Test,
      commonsTest          % Test,
      mockito              % Test,
      s3mock               % Test,
      scalaTest            % Test
    ),
    cleanFiles ++= (baseDirectory.value * "ddata*").get,
    mappings in Universal := {
      val universalMappings = (mappings in Universal).value
      universalMappings.foldLeft(Vector.empty[(File, String)]) {
        case (acc, (file, filename)) if filename.contains("kanela-agent") =>
          acc :+ (file, "lib/instrumentation-agent.jar")
        case (acc, other) =>
          acc :+ other
      }
    }
  )

lazy val testSettings = Seq(
  Test / testOptions       += Tests.Argument(TestFrameworks.ScalaTest, "-o", "-u", "target/test-reports"),
  Test / parallelExecution := false
)

lazy val buildInfoSettings = Seq(
  buildInfoKeys    := Seq[BuildInfoKey](version),
  buildInfoPackage := "ch.epfl.bluebrain.nexus.kg.config"
)

inThisBuild(
  List(
    homepage := Some(url("https://github.com/BlueBrain/nexus-kg")),
    licenses := Seq("Apache-2.0" -> url("http://www.apache.org/licenses/LICENSE-2.0.txt")),
    scmInfo  := Some(ScmInfo(url("https://github.com/BlueBrain/nexus-kg"), "scm:git:git@github.com:BlueBrain/nexus-kg.git")),
    developers := List(
      Developer("bogdanromanx", "Bogdan Roman", "noreply@epfl.ch", url("https://bluebrain.epfl.ch/")),
      Developer("hygt", "Henry Genet", "noreply@epfl.ch", url("https://bluebrain.epfl.ch/")),
      Developer("umbreak", "Didac Montero Mendez", "noreply@epfl.ch", url("https://bluebrain.epfl.ch/")),
      Developer("wwajerowicz", "Wojtek Wajerowicz", "noreply@epfl.ch", url("https://bluebrain.epfl.ch/"))
    ),
    // These are the sbt-release-early settings to configure
    releaseEarlyWith              := BintrayPublisher,
    releaseEarlyNoGpg             := true,
    releaseEarlyEnableSyncToMaven := false
  )
)

addCommandAlias("review", ";clean;scalafmtSbt;test:scalafmtCheck;scalafmtSbtCheck;coverage;scapegoat;test;coverageReport;coverageAggregate")<|MERGE_RESOLUTION|>--- conflicted
+++ resolved
@@ -25,37 +25,22 @@
  */
 
 // Dependency versions
-<<<<<<< HEAD
-val adminVersion                = "1.1.1"
-val commonsVersion              = "0.17.0"
-val storageVersion              = "1.1.1"
-val sourcingVersion             = "0.16.3"
-=======
 val adminVersion                = "4cd725a9"
 val commonsVersion              = "0.17.3"
 val storageVersion              = "5e16c0b2"
 val sourcingVersion             = "0.16.4"
->>>>>>> 8a7651eb
 val akkaVersion                 = "2.5.23"
 val akkaCorsVersion             = "0.4.1"
-val akkaHttpVersion             = "10.1.9"
+val akkaHttpVersion             = "10.1.8"
 val akkaPersistenceInMemVersion = "2.5.15.2"
 val akkaPersistenceCassVersion  = "0.99"
-<<<<<<< HEAD
-val alpakkaVersion              = "1.1.0"
-=======
 val alpakkaVersion              = "1.1.1"
->>>>>>> 8a7651eb
 val catsVersion                 = "1.6.1"
 val catsEffectVersion           = "1.4.0"
 val circeVersion                = "0.11.1"
 val journalVersion              = "3.0.19"
 val logbackVersion              = "1.2.3"
-<<<<<<< HEAD
-val mockitoVersion              = "1.5.12"
-=======
 val mockitoVersion              = "1.5.13"
->>>>>>> 8a7651eb
 val monixVersion                = "3.0.0-RC3"
 val pureconfigVersion           = "0.11.1"
 val shapelessVersion            = "2.3.3"
